[package]
name = "context"
version = "0.1.2"
authors = ["Y. T. Chung <zonyitoo@gmail.com>"]
license = "MIT/ISC"
repository = "https://github.com/zonyitoo/context-rs"
description = "Context in Rust"
readme = "README.md"
build = "build.rs"
keywords = ["context"]

[build-dependencies]
gcc = "^0.3.12"
log = "^0.3.1"

[dependencies]
<<<<<<< HEAD
memmap = "^0.1.0"
=======
mmap = "^0.1.1"
simd = { git = "https://github.com/huonw/simd" }
>>>>>>> 006f3903
<|MERGE_RESOLUTION|>--- conflicted
+++ resolved
@@ -14,9 +14,5 @@
 log = "^0.3.1"
 
 [dependencies]
-<<<<<<< HEAD
 memmap = "^0.1.0"
-=======
-mmap = "^0.1.1"
-simd = { git = "https://github.com/huonw/simd" }
->>>>>>> 006f3903
+simd = { git = "https://github.com/huonw/simd" }